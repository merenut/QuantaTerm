name: Release Rust Binary

on:
  push:
    tags:
      - 'v[0-9]+.[0-9]+.[0-9]+' # Triggers on tags like v1.0.0

jobs:
  release:
    name: Create Release
    runs-on: macos-latest # Specifies macOS runner

    steps:
      - name: Checkout repository
        uses: actions/checkout@v4

      - name: Install Rust
        uses: actions-rs/toolchain@v1
        with:
          toolchain: stable
<<<<<<< HEAD
          targets: ${{ matrix.target }}

      - name: Install cross
        if: matrix.cross
        run: cargo install cross --locked

      - name: Install system dependencies (Linux)
        if: runner.os == 'Linux'
        run: |
          sudo apt-get update
          sudo apt-get install -y \
            libfontconfig1-dev \
            libfreetype6-dev \
            libharfbuzz-dev \
            pkg-config

      - name: Install cross-compilation dependencies (Linux ARM64)
        if: runner.os == 'Linux' && matrix.cross && contains(matrix.target, 'aarch64')
        run: |
          # Cross compilation for ARM64 - let cross handle system dependencies
          echo "Using cross for ARM64 compilation"

      - name: Install system dependencies (macOS)
        if: runner.os == 'macOS'
        run: |
          brew install harfbuzz freetype pkg-config

      - name: Set up Rust cache
        uses: Swatinem/rust-cache@v2
        with:
          key: ${{ matrix.os }}-${{ matrix.target }}-release

      - name: Get release tag
        id: get_tag
        shell: bash
        run: |
          if [[ "${{ github.event_name }}" == "workflow_dispatch" ]]; then
            echo "tag=${{ github.event.inputs.tag }}" >> $GITHUB_OUTPUT
          elif [[ "${{ github.event_name }}" == "push" ]]; then
            echo "tag=${GITHUB_REF#refs/tags/}" >> $GITHUB_OUTPUT
          elif [[ "${{ github.event_name }}" == "release" ]]; then
            echo "tag=${{ github.event.release.tag_name }}" >> $GITHUB_OUTPUT
          else
            echo "tag=v0.1.0" >> $GITHUB_OUTPUT
          fi

      - name: Build release (native)
        if: "!matrix.cross"
        run: cargo build --release --locked --target ${{ matrix.target }}
=======
          profile: minimal
          override: true
>>>>>>> 93d33ea0

      - name: Build Release Binary for macOS
        run: cargo build --release --target x86_64-apple-darwin # Or aarch64-apple-darwin for Apple Silicon
        # Add any necessary build flags or features here

      - name: Package Release Binary
        run: |
          mkdir staging
          cp target/x86_64-apple-darwin/release/<YOUR_BINARY_NAME> staging/ # Adjust target and binary name
          # Add any other files you want to include in the release archive, e.g., README, LICENSE
          zip -r <YOUR_BINARY_NAME>-macos.zip staging/

      - name: Create Release
        id: create_release
        uses: softprops/action-gh-release@v1
        with:
          files: <YOUR_BINARY_NAME>-macos.zip
          draft: true # Set to false to publish immediately
          prerelease: false # Set to true for pre-releases
        env:
          GITHUB_TOKEN: ${{ secrets.GITHUB_TOKEN }}<|MERGE_RESOLUTION|>--- conflicted
+++ resolved
@@ -18,7 +18,6 @@
         uses: actions-rs/toolchain@v1
         with:
           toolchain: stable
-<<<<<<< HEAD
           targets: ${{ matrix.target }}
 
       - name: Install cross
@@ -68,10 +67,8 @@
       - name: Build release (native)
         if: "!matrix.cross"
         run: cargo build --release --locked --target ${{ matrix.target }}
-=======
           profile: minimal
           override: true
->>>>>>> 93d33ea0
 
       - name: Build Release Binary for macOS
         run: cargo build --release --target x86_64-apple-darwin # Or aarch64-apple-darwin for Apple Silicon
@@ -88,6 +85,85 @@
         id: create_release
         uses: softprops/action-gh-release@v1
         with:
+          files: |
+            quantaterm-${{ steps.get_tag.outputs.tag }}-${{ matrix.target }}.tar.gz
+            quantaterm-${{ steps.get_tag.outputs.tag }}-${{ matrix.target }}.zip
+
+      - name: Upload artifact (for workflow_dispatch and release events)
+        if: github.event_name != 'push'
+        uses: actions/upload-artifact@v4
+        with:
+          name: quantaterm-${{ matrix.target }}
+          path: |
+            quantaterm-${{ steps.get_tag.outputs.tag }}-${{ matrix.target }}.tar.gz
+            quantaterm-${{ steps.get_tag.outputs.tag }}-${{ matrix.target }}.zip
+          if-no-files-found: ignore
+
+  test-release-builds:
+    name: Test Release Builds
+    needs: [build-release]
+    if: always() && needs.build-release.result == 'success'
+    strategy:
+      matrix:
+        os: [ubuntu-latest, macos-latest, windows-latest]
+    runs-on: ${{ matrix.os }}
+    steps:
+      - name: Download artifacts
+        uses: actions/download-artifact@v4
+        with:
+          pattern: quantaterm-*
+          merge-multiple: true
+
+      - name: Test extracted binary (Unix)
+        if: runner.os != 'Windows'
+        shell: bash
+        run: |
+          # Find and extract the appropriate archive for this OS
+          if [[ "${{ runner.os }}" == "Linux" ]]; then
+            file=$(ls quantaterm-*-x86_64-unknown-linux-gnu.tar.gz 2>/dev/null | head -1)
+          elif [[ "${{ runner.os }}" == "macOS" ]]; then
+            file=$(ls quantaterm-*-x86_64-apple-darwin.tar.gz 2>/dev/null | head -1)
+          fi
+          
+          if [[ -n "$file" && -f "$file" ]]; then
+            echo "Testing archive: $file"
+            mkdir test-extract
+            tar -xzf "$file" -C test-extract
+            if [[ -f "test-extract/quantaterm" ]]; then
+              chmod +x test-extract/quantaterm
+              ./test-extract/quantaterm --help || echo "Help command failed but binary exists"
+              echo "✓ Binary extraction and basic execution test passed"
+            else
+              echo "✗ Binary not found in archive"
+              ls -la test-extract/
+              exit 1
+            fi
+          else
+            echo "No appropriate archive found for ${{ runner.os }}"
+            ls -la
+          fi
+
+      - name: Test extracted binary (Windows)
+        if: runner.os == 'Windows'
+        shell: bash
+        run: |
+          file=$(ls quantaterm-*-x86_64-pc-windows-msvc.zip 2>/dev/null | head -1)
+          if [[ -n "$file" && -f "$file" ]]; then
+            echo "Testing archive: $file"
+            mkdir test-extract
+            unzip "$file" -d test-extract
+            if [[ -f "test-extract/quantaterm.exe" ]]; then
+              ./test-extract/quantaterm.exe --help || echo "Help command failed but binary exists"
+              echo "✓ Binary extraction and basic execution test passed"
+            else
+              echo "✗ Binary not found in archive"
+              ls -la test-extract/
+              exit 1
+            fi
+          else
+            echo "No appropriate archive found for Windows"
+            ls -la
+          fi
           files: <YOUR_BINARY_NAME>-macos.zip
           draft: true # Set to false to publish immediately
           prerelease: false # Set to true for pre-releases
